// Jest Snapshot v1, https://goo.gl/fbAQLP

exports[`unit/Farms #claimReward when requesting the full amount has gas cost 1`] = `58756`;

exports[`unit/Farms #enterFarming works and has gas cost 1`] = `470183`;

<<<<<<< HEAD
exports[`unit/Farms #exitFarming works and has gas cost 1`] = `157442`;
=======
exports[`unit/Farms #exitFarming works and has gas cost 1`] = `157476`;
>>>>>>> 75ff75e5
<|MERGE_RESOLUTION|>--- conflicted
+++ resolved
@@ -4,8 +4,4 @@
 
 exports[`unit/Farms #enterFarming works and has gas cost 1`] = `470183`;
 
-<<<<<<< HEAD
-exports[`unit/Farms #exitFarming works and has gas cost 1`] = `157442`;
-=======
-exports[`unit/Farms #exitFarming works and has gas cost 1`] = `157476`;
->>>>>>> 75ff75e5
+exports[`unit/Farms #exitFarming works and has gas cost 1`] = `157468`;